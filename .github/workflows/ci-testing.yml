name: CI CPU testing

on: # https://help.github.com/en/actions/reference/events-that-trigger-workflows
  push:
    branches: [ master ]
  pull_request:
    # The branches below must be a subset of the branches above
    branches: [ master ]
  schedule:
    - cron: '0 0 * * *'  # Runs at 00:00 UTC every day

jobs:
  cpu-tests:

    runs-on: ${{ matrix.os }}
    strategy:
      fail-fast: false
      matrix:
        os: [ ubuntu-latest, macos-latest, windows-latest ]
<<<<<<< HEAD
        python-version: [ 3.6, 3.7, 3.8, 3.9 ]
        model: [ 'yolov5s' ]  # models to test
=======
        python-version: [ 3.8 ]
        model: [ 'yolov5n' ]  # models to test
>>>>>>> 84a8099b

    # Timeout: https://stackoverflow.com/a/59076067/4521646
    timeout-minutes: 50
    steps:
      - uses: actions/checkout@v2
      - name: Set up Python ${{ matrix.python-version }}
        uses: actions/setup-python@v2
        with:
          python-version: ${{ matrix.python-version }}

      # Note: This uses an internal pip API and may not always work
      # https://github.com/actions/cache/blob/master/examples.md#multiple-oss-in-a-workflow
      - name: Get pip cache
        id: pip-cache
        run: |
          python -c "from pip._internal.locations import USER_CACHE_DIR; print('::set-output name=dir::' + USER_CACHE_DIR)"

      - name: Cache pip
        uses: actions/cache@v2.1.6
        with:
          path: ${{ steps.pip-cache.outputs.dir }}
          key: ${{ runner.os }}-${{ matrix.python-version }}-pip-${{ hashFiles('requirements.txt') }}
          restore-keys: |
            ${{ runner.os }}-${{ matrix.python-version }}-pip-

      - name: Install dependencies
        run: |
          python -m pip install --upgrade pip
          pip install -qr requirements.txt -f https://download.pytorch.org/whl/cpu/torch_stable.html
          pip install -q onnx tensorflow-cpu  # for export
          python --version
          pip --version
          pip list
        shell: bash

      - name: Download data
        run: |
          # curl -L -o tmp.zip https://github.com/ultralytics/yolov5/releases/download/v1.0/coco128.zip
          # unzip -q tmp.zip -d ../
          # rm tmp.zip

      - name: Tests workflow
        run: |
          # export PYTHONPATH="$PWD"  # to run '$ python *.py' files in subdirectories
          di=cpu  # device

          # Train
          python train.py --img 64 --batch 32 --weights ${{ matrix.model }}.pt --cfg ${{ matrix.model }}.yaml --epochs 1 --device $di
          # Val
          python val.py --img 64 --batch 32 --weights ${{ matrix.model }}.pt --device $di
          python val.py --img 64 --batch 32 --weights runs/train/exp/weights/last.pt --device $di
          # Detect
          python detect.py --weights ${{ matrix.model }}.pt --device $di
          python detect.py --weights runs/train/exp/weights/last.pt --device $di
          python hubconf.py  # hub
          # Export
          python models/yolo.py --cfg ${{ matrix.model }}.yaml  # build PyTorch model
          python models/tf.py --weights ${{ matrix.model }}.pt  # build TensorFlow model
          python export.py --img 64 --batch 1 --weights ${{ matrix.model }}.pt --include torchscript onnx  # export
          # Unicode
          curl -o '京PL3N67.jpg' 'https://raw.githubusercontent.com/sirius-ai/LPRNet_Pytorch/master/data/test/%E4%BA%ACPL3N67.jpg'
          # python -c "import torch; torch.hub.download_url_to_file(url, f, progress=True)
          # python -c "import cv2, glob; from pathlib import Path; f = list(Path('').glob('*.jpg'))[0].as_posix(); print(cv2.imread(f).shape)"
          python -c "import cv2, glob; from pathlib import Path; f = glob.glob('*.jpg')[0]; print(cv2.imread(f).shape)"
          # Python
          python - <<EOF
          import torch
          # Known issue, urllib.error.HTTPError: HTTP Error 403: rate limit exceeded, will be resolved in torch==1.10.0
          # model = torch.hub.load('ultralytics/yolov5', 'custom', path='runs/train/exp/weights/last.pt')
          EOF

        shell: bash<|MERGE_RESOLUTION|>--- conflicted
+++ resolved
@@ -17,13 +17,8 @@
       fail-fast: false
       matrix:
         os: [ ubuntu-latest, macos-latest, windows-latest ]
-<<<<<<< HEAD
         python-version: [ 3.6, 3.7, 3.8, 3.9 ]
-        model: [ 'yolov5s' ]  # models to test
-=======
-        python-version: [ 3.8 ]
         model: [ 'yolov5n' ]  # models to test
->>>>>>> 84a8099b
 
     # Timeout: https://stackoverflow.com/a/59076067/4521646
     timeout-minutes: 50
